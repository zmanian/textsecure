--- conflicted
+++ resolved
@@ -7,7 +7,6 @@
 	"encoding/base64"
 	"errors"
 	"fmt"
-	"github.com/golang/protobuf/proto"
 	"io/ioutil"
 	"log"
 	"mime"
@@ -15,12 +14,7 @@
 	"path/filepath"
 	"runtime/debug"
 	"strings"
-<<<<<<< HEAD
-=======
-
 	"github.com/golang/protobuf/proto"
->>>>>>> 4e9d30ff
-
 	"github.com/zmanian/textsecure/axolotl"
 	"github.com/zmanian/textsecure/protobuf"
 )
