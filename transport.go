// Copyright (c) 2014 Canonical Ltd.
// Licensed under the GPLv3, see the COPYING file for details.

package textsecure

import (
	"bytes"
	"crypto/sha256"
	"crypto/tls"
	"crypto/x509"
	"encoding/hex"
	"fmt"
	"io"
	"log"
	"net"
	"net/http"
)

type dialer func(network, addr string) (net.Conn, error)

func makeDialer(fingerprint []byte, skipCAVerification bool) dialer {

	return func(network, addr string) (net.Conn, error) {
		c, err := tls.Dial(network, addr, &tls.Config{InsecureSkipVerify: skipCAVerification})
		if err != nil {
			return c, err
		}
		connstate := c.ConnectionState()

		keyPinValid := false

		for _, peercert := range connstate.PeerCertificates {
			der, err := x509.MarshalPKIXPublicKey(peercert.PublicKey)
			hash := sha256.Sum256(der)
			// 	log.Println(peercert.Issuer)
			// 	log.Printf("%#v", hash)

			if err != nil {
				log.Fatal(err)
			}

			if bytes.Compare(hash[0:], fingerprint) == 0 {
				// log.Println("Pinned Key found")
				keyPinValid = true
			}
		}

		if keyPinValid == false {
			log.Fatal("Key Pin Failed. Certificate Signed with an invalid Public Key")
		}

		return c, nil
	}
}


var transport transporter

func setupTransporter() {
<<<<<<< HEAD
	transporter = NewHTTPTransporter(config.Server, config.Tel, registrationInfo.password, config.SkipTLSCheck, config.Fingerprint)
=======
	transport = newHTTPTransporter(config.Server, config.Tel, registrationInfo.password, config.SkipTLSCheck)
>>>>>>> 36324474
}

type response struct {
	Status int
	Body   io.ReadCloser
}

func (r *response) isError() bool {
	return r.Status < 200 || r.Status >= 300
}

func (r *response) Error() string {
	return fmt.Sprintf("Status code %d\n", r.Status)
}

type transporter interface {
	get(url string) (*response, error)
	putJSON(url string, body []byte) (*response, error)
	putBinary(url string, body []byte) (*response, error)
}

type httpTransporter struct {
	baseURL string
	user    string
	pass    string
	client  *http.Client
}

func NewHTTPTransporter(baseURL, user, pass string, skipTLSCheck bool, keyFingerprint string) *HTTPTransporter {
	client := &http.Client{}
	fingerprint, err := hex.DecodeString(keyFingerprint)
	if err != nil {
		log.Fatal(err)
	}
<<<<<<< HEAD
	client.Transport = &http.Transport{
		DialTLS: makeDialer(fingerprint, skipTLSCheck),
=======

	return c, nil
}

func newHTTPTransporter(baseURL, user, pass string, skipTLSCheck bool) *httpTransporter {
	client := &http.Client{}
	if skipTLSCheck {
		client.Transport = &http.Transport{
			DialTLS: dial,
			// 	TLSClientConfig: &tls.Config{InsecureSkipVerify: true},
		}
>>>>>>> 36324474
	}

	return &httpTransporter{baseURL, user, pass, client}
}

func (ht *httpTransporter) get(url string) (*response, error) {
	req, err := http.NewRequest("GET", ht.baseURL+url, nil)
	req.SetBasicAuth(ht.user, ht.pass)
	resp, err := ht.client.Do(req)
	r := &response{}
	if resp != nil {
		r.Status = resp.StatusCode
		r.Body = resp.Body
	}

	if r.isError() {
		log.Printf("GET %s %d\n", url, r.Status)
	}

	return r, err
}

func (ht *httpTransporter) put(url string, body []byte, ct string) (*response, error) {
	br := bytes.NewReader(body)
	req, err := http.NewRequest("PUT", ht.baseURL+url, br)
	req.Header.Add("Content-type", ct)
	req.SetBasicAuth(ht.user, ht.pass)
	resp, err := ht.client.Do(req)
	r := &response{}
	if resp != nil {
		r.Status = resp.StatusCode
		r.Body = resp.Body
	}

	if r.isError() {
		log.Printf("PUT %s %d\n", url, r.Status)
	}

	return r, err
}

func (ht *httpTransporter) putJSON(url string, body []byte) (*response, error) {
	return ht.put(url, body, "application/json")
}

func (ht *httpTransporter) putBinary(url string, body []byte) (*response, error) {
	return ht.put(url, body, "application/octet-stream")
}<|MERGE_RESOLUTION|>--- conflicted
+++ resolved
@@ -53,15 +53,10 @@
 	}
 }
 
-
 var transport transporter
 
 func setupTransporter() {
-<<<<<<< HEAD
-	transporter = NewHTTPTransporter(config.Server, config.Tel, registrationInfo.password, config.SkipTLSCheck, config.Fingerprint)
-=======
-	transport = newHTTPTransporter(config.Server, config.Tel, registrationInfo.password, config.SkipTLSCheck)
->>>>>>> 36324474
+	transport = NewHTTPTransporter(config.Server, config.Tel, registrationInfo.password, config.SkipTLSCheck, config.Fingerprint)
 }
 
 type response struct {
@@ -90,28 +85,14 @@
 	client  *http.Client
 }
 
-func NewHTTPTransporter(baseURL, user, pass string, skipTLSCheck bool, keyFingerprint string) *HTTPTransporter {
+func NewHTTPTransporter(baseURL, user, pass string, skipTLSCheck bool, keyFingerprint string) *httpTransporter {
 	client := &http.Client{}
 	fingerprint, err := hex.DecodeString(keyFingerprint)
 	if err != nil {
 		log.Fatal(err)
 	}
-<<<<<<< HEAD
 	client.Transport = &http.Transport{
 		DialTLS: makeDialer(fingerprint, skipTLSCheck),
-=======
-
-	return c, nil
-}
-
-func newHTTPTransporter(baseURL, user, pass string, skipTLSCheck bool) *httpTransporter {
-	client := &http.Client{}
-	if skipTLSCheck {
-		client.Transport = &http.Transport{
-			DialTLS: dial,
-			// 	TLSClientConfig: &tls.Config{InsecureSkipVerify: true},
-		}
->>>>>>> 36324474
 	}
 
 	return &httpTransporter{baseURL, user, pass, client}
