--- conflicted
+++ resolved
@@ -17,22 +17,14 @@
 
 // Config holds application configuration settings
 type Config struct {
-<<<<<<< HEAD
 	Tel              string `yaml:"tel"`
 	Server           string `yaml:"server"`
 	Fingerprint      string `yaml:"fingerprint"`
 	SkipTLSCheck     bool   `yaml:"skipTLSCheck"`
 	VerificationType string `yaml:"verificationType"`
+	UnencryptedStorage bool   `yaml:"unencryptedStorage"` // Whether to store plaintext keys and session state (only for development)
+	StoragePassword string `yaml:"storagePassword"`
 
-	StoragePassword string `yaml:"storagePassword"`
-=======
-	Tel                string `yaml:"tel"`                // Our telephone number
-	Server             string `yaml:"server"`             // The TextSecure server URL
-	SkipTLSCheck       bool   `yaml:"skipTLSCheck"`       // Allow self-signed TLS certificates for the server
-	VerificationType   string `yaml:"verificationType"`   // Code verification method during registration (SMS/VOICE/DEV)
-	UnencryptedStorage bool   `yaml:"unencryptedStorage"` // Whether to store plaintext keys and session state (only for development)
-	StoragePassword    string `yaml:"storagePassword"`    // Password to the storage
->>>>>>> 33a2da3d
 }
 
 // readConfig reads a YAML config file
