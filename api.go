// Copyright (c) 2014 Canonical Ltd.
// Licensed under the GPLv3, see the COPYING file for details.

package textsecure

import (
	"encoding/base64"
	"encoding/json"
	"errors"
	"fmt"
	"log"

	"github.com/golang/protobuf/proto"
	"github.com/zmanian/textsecure/axolotl"
	"github.com/zmanian/textsecure/protobuf"
)

// RegistrationInfo holds the data required to be identified by and
// to communicate with the push server.
// The data is generated once at install time and stored locally.
type RegistrationInfo struct {
	password       string
	registrationID uint32
	signalingKey   []byte
}

var registrationInfo RegistrationInfo

// Registration

<<<<<<< HEAD
func requestCode(tel, transport string) (string, error) {
	log.Printf("Registering new phone number: %s", tel)
	resp, err := transporter.Get(fmt.Sprintf("/v1/accounts/%s/code/%s", transport, tel))
=======
func requestCode(tel, method string) (string, error) {
	resp, err := transport.get(fmt.Sprintf("/v1/accounts/%s/code/%s", method, tel))
>>>>>>> e3fb5bcf
	if err != nil {
		return "", err
	}
	// unofficial dev method, useful for development, with no telephony account needed on the server
	if method == "dev" {
		code := make([]byte, 7)
		_, err = resp.Body.Read(code)
		if err != nil {
			return "", err
		}
		return string(code[:3]) + string(code[4:]), nil
	}
	return "", nil
}

type verificationData struct {
	SignalingKey    string `json:"signalingKey"`
	RegistrationID  uint32 `json:"registrationId"`
	SupportsSms     bool   `json:"supportSms"`
	FetchesMessages bool   `json:"fetchesMessages"`
}

func verifyCode(code string) error {
	vd := verificationData{
		SignalingKey:    base64.StdEncoding.EncodeToString(registrationInfo.signalingKey),
		SupportsSms:     false,
		FetchesMessages: true,
		RegistrationID:  registrationInfo.registrationID,
	}
	body, err := json.Marshal(vd)
	if err != nil {
		return err
	}
	resp, err := transport.putJSON("/v1/accounts/code/"+code, body)
	if err != nil {
		return err
	}
	if resp.isError() {
		return resp
	}
	return nil
}

// PUT /v2/keys/
func registerPreKeys2() error {
	body, err := json.MarshalIndent(preKeys, "", "")
	if err != nil {
		return err
	}

	resp, err := transport.putJSON("/v2/keys/", body)
	if err != nil {
		return err
	}
	if resp.isError() {
		return resp
	}
	return nil
}

// GET /v2/keys/{number}/{device_id}?relay={relay}
func getPreKeys(tel string) (*preKeyResponse, error) {
	resp, err := transport.get(fmt.Sprintf("/v2/keys/%s/*", tel))
	if err != nil {
		return nil, err
	}
	if resp.isError() {
		return nil, fmt.Errorf("HTTP error %d\n", resp.Status)
	}
	dec := json.NewDecoder(resp.Body)
	k := &preKeyResponse{}
	dec.Decode(k)
	return k, nil
}

// jsonContact is the data returned by the server for each registered contact
type jsonContact struct {
	Token       string `json:"token"`
	Relay       string `json:"relay"`
	SupportsSms bool   `json:"supportsSms"`
}

// GetRegisteredContacts returns the subset of the local contacts
// that are also registered with the server
func GetRegisteredContacts() ([]Contact, error) {
	lc, err := loadLocalContacts()
	if err != nil {
		log.Printf("Could not get local contacts :%s\n", err)
		return nil, err
	}
	tokens := make([]string, len(lc))
	m := make(map[string]Contact)
	for i, c := range lc {
		t := telToToken(c.Tel)
		tokens[i] = t
		m[t] = c
	}

	contacts := make(map[string][]string)
	contacts["contacts"] = tokens
	body, err := json.MarshalIndent(contacts, "", "    ")
	if err != nil {
		return nil, err
	}
	resp, err := transport.putJSON("/v1/directory/tokens/", body)
	if err != nil {
		return nil, err
	}
	if resp.isError() {
		return nil, resp
	}
	dec := json.NewDecoder(resp.Body)
	var jc map[string][]jsonContact
	dec.Decode(&jc)

	lc = make([]Contact, len(jc["contacts"]))
	for i, c := range jc["contacts"] {
		lc[i] = m[c.Token]
	}
	return lc, nil
}

// Attachment handling

type jsonAllocation struct {
	ID       uint64 `json:"id"`
	Location string `json:"location"`
}

func confirmReceipt(source string, timestamp uint64) {
	transport.putJSON(fmt.Sprintf("/v1/receipt/%s/%d", source, timestamp), nil)
}

// GET /v1/attachments/
func allocateAttachment() (uint64, string, error) {
	resp, err := transport.get("/v1/attachments")
	if err != nil {
		return 0, "", err
	}
	dec := json.NewDecoder(resp.Body)
	var a jsonAllocation
	dec.Decode(&a)
	return a.ID, a.Location, nil
}

func getAttachmentLocation(id uint64) (string, error) {
	resp, err := transport.get(fmt.Sprintf("/v1/attachments/%d", id))
	if err != nil {
		return "", err
	}
	dec := json.NewDecoder(resp.Body)
	var a jsonAllocation
	dec.Decode(&a)
	return a.Location, nil
}

// Messages

type jsonMessage struct {
	Type               int32  `json:"type"`
	DestDeviceID       uint32 `json:"destinationDeviceId"`
	DestRegistrationID uint32 `json:"destinationRegistrationId"`
	Body               string `json:"body"`
	Relay              string `json:"relay,omitempty"`
}

func createMessage(msg string, a *att) ([]byte, error) {
	pmc := &textsecure.PushMessageContent{}
	if msg != "" {
		pmc.Body = &msg
	}
	if a != nil {
		pmc.Attachments = []*textsecure.PushMessageContent_AttachmentPointer{
			&textsecure.PushMessageContent_AttachmentPointer{
				Id:          &a.id,
				ContentType: &a.ct,
				Key:         a.keys,
			},
		}
	}
	b, err := proto.Marshal(pmc)
	if err != nil {
		return nil, err
	}
	return padMessage(b), nil
}

func padMessage(msg []byte) []byte {
	l := (len(msg) + 160)
	l = l - l%160
	n := make([]byte, l)
	copy(n, msg)
	n[len(msg)] = 0x80
	return n
}

func stripPadding(msg []byte) []byte {
	for i := len(msg) - 1; i >= 0; i-- {
		if msg[i] == 0x80 {
			return msg[:i]
		}
	}
	return msg
}

func makePreKeyBundle(tel string) (*axolotl.PreKeyBundle, error) {
	pkr, err := getPreKeys(tel)
	if err != nil {
		return nil, err
	}

	ndev := len(pkr.Devices)

	pkbs := make([]*axolotl.PreKeyBundle, ndev)

	for i, d := range pkr.Devices {
		pkbs[i], err = axolotl.NewPreKeyBundle(d.RegistrationID, d.DeviceID,
			d.PreKey.ID, axolotl.NewECPublicKey(decodeKey(d.PreKey.PublicKey)),
			int32(d.SignedPreKey.ID), axolotl.NewECPublicKey(decodeKey(d.SignedPreKey.PublicKey)),
			decodeSignature(d.SignedPreKey.Signature),
			axolotl.NewIdentityKey(decodeKey(pkr.IdentityKey)))
		if err != nil {
			return nil, err
		}
	}

	return pkbs[0], nil
}

type att struct {
	id   uint64
	ct   string
	keys []byte
}

func buildMessage(tel string, msg string, a *att) ([]jsonMessage, error) {
	devid := uint32(1) //FIXME: support multiple destination devices
	paddedMessage, err := createMessage(msg, a)
	if err != nil {
		return nil, err
	}
	recid := recID(tel)
	if !textSecureStore.ContainsSession(recid, devid) {
		pkb, err := makePreKeyBundle(tel)
		if err != nil {
			return nil, err
		}
		sb := axolotl.NewSessionBuilder(textSecureStore, textSecureStore, textSecureStore, textSecureStore, recid, pkb.DeviceID)
		err = sb.BuildSenderSession(pkb)
		if err != nil {
			return nil, err
		}
	}
	sc := axolotl.NewSessionCipher(textSecureStore, textSecureStore, textSecureStore, textSecureStore, recid, devid)
	encryptedMessage, messageType, err := sc.SessionEncryptMessage(paddedMessage)
	if err != nil {
		return nil, err
	}

	messages := []jsonMessage{{
		Type:               messageType,
		DestDeviceID:       devid,
		DestRegistrationID: sc.GetRemoteRegistrationID(),
		Body:               base64.StdEncoding.EncodeToString(encryptedMessage),
	}}
	return messages, nil
}

func sendMessage(tel, msg string) error {
	m := make(map[string]interface{})
	bm, err := buildMessage(tel, msg, nil)
	if err != nil {
		return err
	}
	m["messages"] = bm
	m["destination"] = tel
	body, err := json.MarshalIndent(m, "", "    ")
	if err != nil {
		return err
	}
	resp, err := transport.putJSON("/v1/messages/"+tel, body)
	if err != nil {
		return err
	}
	if resp.Status == 410 {
		textSecureStore.DeleteSession(recID(tel), uint32(1))
		return errors.New("The remote device is gone (probably reinstalled)")
	}
	if resp.isError() {
		return resp
	}
	return nil
}

func sendAttachment(tel string, msg string, a *att) error {
	m := make(map[string]interface{})
	bm, err := buildMessage(tel, msg, a)
	if err != nil {
		return err
	}
	m["messages"] = bm
	m["destination"] = tel
	body, err := json.MarshalIndent(m, "", "    ")
	if err != nil {
		return err
	}
	resp, err := transport.putJSON("/v1/messages/"+tel, body)
	if err != nil {
		return err
	}
	if resp.isError() {
		return resp
	}
	return nil
}<|MERGE_RESOLUTION|>--- conflicted
+++ resolved
@@ -28,14 +28,10 @@
 
 // Registration
 
-<<<<<<< HEAD
-func requestCode(tel, transport string) (string, error) {
+
+func requestCode(tel, method string) (string, error) {
 	log.Printf("Registering new phone number: %s", tel)
-	resp, err := transporter.Get(fmt.Sprintf("/v1/accounts/%s/code/%s", transport, tel))
-=======
-func requestCode(tel, method string) (string, error) {
 	resp, err := transport.get(fmt.Sprintf("/v1/accounts/%s/code/%s", method, tel))
->>>>>>> e3fb5bcf
 	if err != nil {
 		return "", err
 	}
