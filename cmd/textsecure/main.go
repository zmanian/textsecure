package main

import (
	"flag"
	"fmt"
	"io/ioutil"
	"log"
	"strings"

	"github.com/zmanian/textsecure"
)

// Simple command line test app for TextSecure.
// It can act as an echo service, send one-off messages and attachments,
// or carry on a conversation with another client

type Session struct {
	to string
}

type Sessions []Session

func findSession(sessions Sessions, recipient string) (int, error) {
	for index, sess := range sessions {
		if sess.to == recipient {
			return index, nil
		}
	}
	return -1, fmt.Errorf("Session not found")
}

var (
	echo          bool
	to            string
	message       string
	attachment    string
	fingerprint   string
	sessions      Sessions
	activeSession *Session
)

func init() {
	flag.BoolVar(&echo, "echo", false, "Act as an echo service")
	flag.StringVar(&to, "to", "", "Contact name to send the message to")
	flag.StringVar(&to, "t", "", "Contact name to send the message to")
	flag.StringVar(&message, "message", "", "Single message to send, then exit")
	flag.StringVar(&message, "m", "", "Single message to send, then exit")
	flag.StringVar(&attachment, "attachment", "", "File to attach")
	flag.StringVar(&attachment, "a", "", "File to attach")
	flag.StringVar(&fingerprint, "fingerprint", "", "Name of contact to get identity key fingerprint")
	flag.StringVar(&fingerprint, "f", "", "Name of contact to get identity key fingerprint")
}

var (
	red   = "\x1b[31m"
	green = "\x1b[32m"
	blue  = "\x1b[34m"
)

// conversationLoop sends messages read from the console
func conversationLoop() {
	for {
		message := textsecure.ConsoleReadLine(fmt.Sprintf("%s%s>", blue, activeSession.to))
		if message == "" {
			continue
		}
		err := textsecure.SendMessage(activeSession.to, message)
		if err != nil {
			log.Println(err)
		}
	}
}

<<<<<<< HEAD
// conversationMessageHandler prints messages received
func conversationMessageHandler(source string, message string) {

	fmt.Printf("\rSource:%s\n                                               %s%s%s\n>", source, green, message, blue)
	// if no peer was specified on the command line, start a conversation with the first one contacting us
	i, err := findSession(sessions, source)
	if err != nil {
		sessions = append(sessions, Session{to: source})
		activeSession = &sessions[len(sessions)-1]

	} else {
		activeSession = &sessions[i]

=======
func messageHandler(msg *textsecure.Message) {
	if echo {
		err := textsecure.SendMessage(msg.Source(), msg.Message())
		if err != nil {
			log.Println(err)
		}
		return
	}

	if msg.Message() != "" {
		fmt.Printf("\r                                               %s%s : %s%s%s\n>", red, getName(msg.Source()), green, msg.Message(), blue)
	}

	for _, a := range msg.Attachments() {
		handleAttachment(msg.Source(), a)
	}

	// if no peer was specified on the command line, start a conversation with the first one contacting us
	if to == "" {
		to = msg.Source()
		go conversationLoop()
>>>>>>> 4e9d30ff
	}
	go conversationLoop()
}

func handleAttachment(src string, b []byte) {
	f, err := ioutil.TempFile(".", "TextSecure_Attachment")
	if err != nil {
		log.Println(err)
		return
	}
	log.Printf("Saving attachment of length %d from %s to %s", len(b), src, f.Name())
	f.Write(b)

}

// getName returns the local contact name corresponding to a phone number,
// or failing to find a contact the phone number itself
func getName(tel string) string {
	if n, ok := telToName[tel]; ok {
		return n
	}
	return tel
}

var telToName map[string]string

func main() {
	flag.Parse()
	log.SetFlags(0)
	client := &textsecure.Client{
		RootDir:        ".",
		ReadLine:       textsecure.ConsoleReadLine,
		MessageHandler: messageHandler,
	}
	textsecure.Setup(client)

	if !echo {
		contacts, err := textsecure.GetRegisteredContacts()
		if err != nil {
			log.Printf("Could not get contacts: %s\n", err)
		}

		telToName = make(map[string]string)
		for _, c := range contacts {
			telToName[c.Tel] = c.Name
		}

<<<<<<< HEAD
	if fingerprint != "" {
		textsecure.ShowFingerprint(fingerprint)
		return
	}

	if to != "" {
		sessions = append(sessions, Session{to})
		activeSession = &sessions[0]
		// Send attachment with optional message then exit
		if attachment != "" {
			err := textsecure.SendFileAttachment(activeSession.to, message, attachment)
			if err != nil {
				log.Fatal(err)
=======
		// If "to" matches a contact name then get its phone number, otherwise assume "to" is a phone number
		for _, c := range contacts {
			if strings.EqualFold(c.Name, to) {
				to = c.Tel
				break
>>>>>>> 4e9d30ff
			}
		}

<<<<<<< HEAD
		// Send a message then exit
		if message != "" {
			err := textsecure.SendMessage(activeSession.to, message)
			if err != nil {
				log.Fatal(err)
=======
		if to != "" {
			// Send attachment with optional message then exit
			if attachment != "" {
				err := textsecure.SendFileAttachment(to, message, attachment)
				if err != nil {
					log.Fatal(err)
				}
				return
>>>>>>> 4e9d30ff
			}

			// Send a message then exit
			if message != "" {
				err := textsecure.SendMessage(to, message)
				if err != nil {
					log.Fatal(err)
				}
				return
			}

			// Enter conversation mode
			go conversationLoop()
		}
	}

	err := textsecure.ListenForMessages()
	if err != nil {
		log.Println(err)
	}
}<|MERGE_RESOLUTION|>--- conflicted
+++ resolved
@@ -71,21 +71,6 @@
 	}
 }
 
-<<<<<<< HEAD
-// conversationMessageHandler prints messages received
-func conversationMessageHandler(source string, message string) {
-
-	fmt.Printf("\rSource:%s\n                                               %s%s%s\n>", source, green, message, blue)
-	// if no peer was specified on the command line, start a conversation with the first one contacting us
-	i, err := findSession(sessions, source)
-	if err != nil {
-		sessions = append(sessions, Session{to: source})
-		activeSession = &sessions[len(sessions)-1]
-
-	} else {
-		activeSession = &sessions[i]
-
-=======
 func messageHandler(msg *textsecure.Message) {
 	if echo {
 		err := textsecure.SendMessage(msg.Source(), msg.Message())
@@ -107,7 +92,6 @@
 	if to == "" {
 		to = msg.Source()
 		go conversationLoop()
->>>>>>> 4e9d30ff
 	}
 	go conversationLoop()
 }
@@ -154,38 +138,18 @@
 		for _, c := range contacts {
 			telToName[c.Tel] = c.Name
 		}
-
-<<<<<<< HEAD
 	if fingerprint != "" {
 		textsecure.ShowFingerprint(fingerprint)
 		return
 	}
 
-	if to != "" {
-		sessions = append(sessions, Session{to})
-		activeSession = &sessions[0]
-		// Send attachment with optional message then exit
-		if attachment != "" {
-			err := textsecure.SendFileAttachment(activeSession.to, message, attachment)
-			if err != nil {
-				log.Fatal(err)
-=======
 		// If "to" matches a contact name then get its phone number, otherwise assume "to" is a phone number
 		for _, c := range contacts {
 			if strings.EqualFold(c.Name, to) {
 				to = c.Tel
 				break
->>>>>>> 4e9d30ff
 			}
 		}
-
-<<<<<<< HEAD
-		// Send a message then exit
-		if message != "" {
-			err := textsecure.SendMessage(activeSession.to, message)
-			if err != nil {
-				log.Fatal(err)
-=======
 		if to != "" {
 			// Send attachment with optional message then exit
 			if attachment != "" {
@@ -194,9 +158,7 @@
 					log.Fatal(err)
 				}
 				return
->>>>>>> 4e9d30ff
 			}
-
 			// Send a message then exit
 			if message != "" {
 				err := textsecure.SendMessage(to, message)
