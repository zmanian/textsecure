--- conflicted
+++ resolved
@@ -4,26 +4,15 @@
 package textsecure
 
 import (
-<<<<<<< HEAD
 	"encoding/base64"
-	"github.com/golang/protobuf/proto"
 	"github.com/zmanian/textsecure/protobuf"
-	"golang.org/x/net/websocket"
-=======
 	"fmt"
->>>>>>> 4e9d30ff
 	"log"
 	"net/url"
 	"strings"
 	"time"
-<<<<<<< HEAD
-=======
-
 	"github.com/golang/protobuf/proto"
-	"github.com/janimo/textsecure/protobuf"
 	"golang.org/x/net/websocket"
->>>>>>> 4e9d30ff
-
 	"crypto/tls"
 )
 
@@ -152,8 +141,6 @@
 			log.Println("WebSocketMessage unmarshal", err)
 			continue
 		}
-<<<<<<< HEAD
-
 		if config.Server == "https://textsecure-service-staging.whispersystems.org:443" {
 			m := wsm.GetRequest().GetBody()
 
@@ -175,13 +162,6 @@
 					continue
 				}
 			}
-=======
-		m := wsm.GetRequest().GetBody()
-		err = handleReceivedMessage(m)
-		if err != nil {
-			log.Println(err)
-			continue
->>>>>>> 4e9d30ff
 		}
 		wsc.sendAck(wsm.GetRequest().GetId())
 	}
